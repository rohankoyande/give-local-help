--- conflicted
+++ resolved
@@ -56,7 +56,6 @@
         .eq('id', userId)
         .maybeSingle();
 
-<<<<<<< HEAD
       if (error) {
         console.error('Error fetching profile:', error);
         // Stop further retries on server-side policy errors (e.g., 42P17)
@@ -66,7 +65,6 @@
 
       setProfile(data as Profile);
       setLastFetchedUserId(userId);
-=======
       if (profileError) {
         console.error('Error fetching profile:', profileError);
         return;
@@ -87,7 +85,6 @@
       }
 
       setUserRole(roleData as UserRole);
->>>>>>> 4b7f62d8
     } catch (error) {
       console.error('Error fetching profile:', error);
       setLastFetchedUserId(userId);
@@ -105,11 +102,8 @@
           fetchProfile(session.user.id);
         } else {
           setProfile(null);
-<<<<<<< HEAD
           setLastFetchedUserId(null);
-=======
           setUserRole(null);
->>>>>>> 4b7f62d8
         }
         
         setLoading(false);
