import { useEffect, useState } from 'react';
import { useAuth } from '@/hooks/useAuth';
import { supabase } from '@/integrations/supabase/client';
import { Card, CardContent, CardDescription, CardHeader, CardTitle } from '@/components/ui/card';
import { Button } from '@/components/ui/button';
import { Badge } from '@/components/ui/badge';
import { Building2, Users, Heart, TrendingUp, Plus, Settings } from 'lucide-react';
import Header from '@/components/Header';

interface DashboardStats {
  totalNGOs: number;
  totalUsers: number;
  totalDonations: number;
  totalAmount: number;
  recentDonations: Array<{
    id: string;
    amount: number;
    created_at: string;
    profiles: { full_name: string | null } | null;
    ngos: { name: string } | null;
  }>;
  topNGOs: Array<{
    name: string;
    donation_count: number;
    total_amount: number;
  }>;
}

const AdminDashboard = () => {
<<<<<<< HEAD
  const { profile, loading: authLoading } = useAuth();
=======
  const { profile, isAdmin } = useAuth();
>>>>>>> 4b7f62d8
  const [stats, setStats] = useState<DashboardStats>({
    totalNGOs: 0,
    totalUsers: 0,
    totalDonations: 0,
    totalAmount: 0,
    recentDonations: [],
    topNGOs: []
  });
  const [loading, setLoading] = useState(true);

  useEffect(() => {
    const fetchAdminData = async () => {
<<<<<<< HEAD
      if (!profile?.id || profile.role !== 'admin') {
        setLoading(false);
        return;
      }
=======
      if (!profile?.id || !isAdmin) return;
>>>>>>> 4b7f62d8

      try {
        // Fetch NGO count
        const { count: ngoCount } = await supabase
          .from('ngos')
          .select('*', { count: 'exact', head: true });

        // Fetch user count
        const { count: userCount } = await supabase
          .from('profiles')
          .select('*', { count: 'exact', head: true });

        // Fetch donation stats
        const { data: donationData, error: donationError } = await supabase
          .from('donations')
          .select('amount');

        // Fetch recent donations with user and NGO info
        const { data: recentDonations, error: recentError } = await supabase
          .from('donations')
          .select(`
            id,
            amount,
            created_at,
            profiles (full_name),
            ngos (name)
          `)
          .order('created_at', { ascending: false })
          .limit(10);

        // Fetch top NGOs by donation amount
        const { data: topNGOsData, error: topError } = await supabase
          .from('donations')
          .select(`
            ngos (name),
            amount
          `);

        if (!donationError && !recentError && !topError) {
          const totalAmount = donationData?.reduce((sum, donation) => 
            sum + parseFloat(donation.amount?.toString() || '0'), 0) || 0;

          // Process top NGOs data
          const ngoAmounts: Record<string, number> = {};
          const ngoCounts: Record<string, number> = {};
          
          topNGOsData?.forEach((donation: any) => {
            if (donation.ngos?.name) {
              const ngoName = donation.ngos.name;
              const amount = parseFloat(donation.amount?.toString() || '0');
              ngoAmounts[ngoName] = (ngoAmounts[ngoName] || 0) + amount;
              ngoCounts[ngoName] = (ngoCounts[ngoName] || 0) + 1;
            }
          });

          const topNGOs = Object.entries(ngoAmounts)
            .map(([name, total_amount]) => ({
              name,
              total_amount,
              donation_count: ngoCounts[name] || 0
            }))
            .sort((a, b) => b.total_amount - a.total_amount)
            .slice(0, 5);

          setStats({
            totalNGOs: ngoCount || 0,
            totalUsers: userCount || 0,
            totalDonations: donationData?.length || 0,
            totalAmount,
            recentDonations: recentDonations || [],
            topNGOs
          });
        }
      } catch (error) {
        console.error('Error fetching admin data:', error);
      } finally {
        setLoading(false);
      }
    };

    fetchAdminData();
  }, [profile?.id, isAdmin]);

  const formatCurrency = (amount: number) => {
    return new Intl.NumberFormat('en-IN', {
      style: 'currency',
      currency: 'INR',
      maximumFractionDigits: 0,
    }).format(amount);
  };

<<<<<<< HEAD
  if (authLoading) {
    return (
      <div className="min-h-screen bg-gradient-subtle">
        <Header />
        <div className="container mx-auto px-4 py-16">
          <div className="text-center">
            <div className="animate-pulse">Loading admin dashboard...</div>
          </div>
        </div>
      </div>
    );
  }

  if (profile?.role !== 'admin') {
=======
  if (!isAdmin) {
>>>>>>> 4b7f62d8
    return (
      <div className="min-h-screen bg-gradient-subtle">
        <Header />
        <div className="container mx-auto px-4 py-16 text-center">
          <h1 className="text-2xl font-bold text-foreground mb-4">Access Denied</h1>
          <p className="text-muted-foreground">You don't have permission to access this page.</p>
        </div>
      </div>
    );
  }

  if (loading) {
    return (
      <div className="min-h-screen bg-gradient-subtle">
        <Header />
        <div className="container mx-auto px-4 py-16">
          <div className="text-center">
            <div className="animate-pulse">Loading admin dashboard...</div>
          </div>
        </div>
      </div>
    );
  }

  const mainStats = [
    {
      icon: Building2,
      title: "Total NGOs",
      value: stats.totalNGOs.toLocaleString(),
      description: "Registered organizations",
      color: "text-primary"
    },
    {
      icon: Users,
      title: "Total Users",
      value: stats.totalUsers.toLocaleString(),
      description: "Platform members",
      color: "text-secondary"
    },
    {
      icon: Heart,
      title: "Total Donations",
      value: stats.totalDonations.toLocaleString(),
      description: "Acts of generosity",
      color: "text-destructive"
    },
    {
      icon: TrendingUp,
      title: "Total Amount",
      value: formatCurrency(stats.totalAmount),
      description: "Funds raised",
      color: "text-accent-foreground"
    }
  ];

  return (
    <div className="min-h-screen bg-gradient-subtle">
      <Header />
      
      <main className="container mx-auto px-4 py-16">
        {/* Welcome Section */}
        <div className="mb-12">
          <div className="flex justify-between items-start">
            <div>
              <h1 className="text-4xl font-bold text-foreground mb-4">
                Admin Dashboard
              </h1>
              <p className="text-xl text-muted-foreground">
                Welcome back, {profile?.full_name}. Here's your platform overview.
              </p>
            </div>
            <Badge variant="secondary" className="px-3 py-1">
              Administrator
            </Badge>
          </div>
        </div>

        {/* Stats Cards */}
        <div className="grid grid-cols-1 md:grid-cols-2 lg:grid-cols-4 gap-6 mb-12">
          {mainStats.map((stat, index) => {
            const IconComponent = stat.icon;
            return (
              <Card key={index} className="shadow-card">
                <CardHeader className="flex flex-row items-center justify-between space-y-0 pb-2">
                  <CardTitle className="text-sm font-medium">{stat.title}</CardTitle>
                  <IconComponent className={`h-4 w-4 ${stat.color}`} />
                </CardHeader>
                <CardContent>
                  <div className={`text-2xl font-bold ${stat.color}`}>
                    {stat.value}
                  </div>
                  <p className="text-xs text-muted-foreground">{stat.description}</p>
                </CardContent>
              </Card>
            );
          })}
        </div>

        {/* Quick Actions */}
        <Card className="mb-12 shadow-card">
          <CardHeader>
            <CardTitle className="flex items-center gap-2">
              <Settings className="h-5 w-5 text-primary" />
              Admin Actions
            </CardTitle>
            <CardDescription>
              Manage your platform and support the community
            </CardDescription>
          </CardHeader>
          <CardContent>
            <div className="grid grid-cols-1 md:grid-cols-4 gap-4">
              <Button className="h-auto p-4 flex-col space-y-2">
                <Plus className="h-6 w-6" />
                <span>Add NGO</span>
              </Button>
              <Button variant="outline" className="h-auto p-4 flex-col space-y-2">
                <Building2 className="h-6 w-6" />
                <span>Manage NGOs</span>
              </Button>
              <Button variant="secondary" className="h-auto p-4 flex-col space-y-2">
                <Users className="h-6 w-6" />
                <span>User Management</span>
              </Button>
              <Button variant="outline" className="h-auto p-4 flex-col space-y-2">
                <TrendingUp className="h-6 w-6" />
                <span>Analytics</span>
              </Button>
            </div>
          </CardContent>
        </Card>

        <div className="grid grid-cols-1 lg:grid-cols-2 gap-6">
          {/* Recent Donations */}
          <Card className="shadow-card">
            <CardHeader>
              <CardTitle>Recent Donations</CardTitle>
              <CardDescription>Latest platform activity</CardDescription>
            </CardHeader>
            <CardContent>
              {stats.recentDonations.length === 0 ? (
                <div className="text-center py-8">
                  <Heart className="h-8 w-8 text-muted-foreground mx-auto mb-2" />
                  <p className="text-muted-foreground">No donations yet</p>
                </div>
              ) : (
                <div className="space-y-4">
                  {stats.recentDonations.map((donation) => (
                    <div key={donation.id} className="flex items-center justify-between">
                      <div>
                        <p className="font-medium text-foreground">
                          {donation.profiles?.full_name || 'Anonymous'}
                        </p>
                        <p className="text-sm text-muted-foreground">
                          to {donation.ngos?.name || 'Unknown NGO'}
                        </p>
                        <p className="text-xs text-muted-foreground">
                          {new Date(donation.created_at).toLocaleDateString()}
                        </p>
                      </div>
                      <div className="text-right">
                        <div className="font-bold text-primary">
                          {formatCurrency(parseFloat(donation.amount.toString()))}
                        </div>
                      </div>
                    </div>
                  ))}
                </div>
              )}
            </CardContent>
          </Card>

          {/* Top NGOs */}
          <Card className="shadow-card">
            <CardHeader>
              <CardTitle>Top Performing NGOs</CardTitle>
              <CardDescription>NGOs receiving the most support</CardDescription>
            </CardHeader>
            <CardContent>
              {stats.topNGOs.length === 0 ? (
                <div className="text-center py-8">
                  <Building2 className="h-8 w-8 text-muted-foreground mx-auto mb-2" />
                  <p className="text-muted-foreground">No data available yet</p>
                </div>
              ) : (
                <div className="space-y-4">
                  {stats.topNGOs.map((ngo, index) => (
                    <div key={index} className="flex items-center justify-between">
                      <div>
                        <p className="font-medium text-foreground">{ngo.name}</p>
                        <p className="text-sm text-muted-foreground">
                          {ngo.donation_count} donations
                        </p>
                      </div>
                      <div className="text-right">
                        <div className="font-bold text-secondary">
                          {formatCurrency(ngo.total_amount)}
                        </div>
                      </div>
                    </div>
                  ))}
                </div>
              )}
            </CardContent>
          </Card>
        </div>
      </main>
    </div>
  );
};

export default AdminDashboard;<|MERGE_RESOLUTION|>--- conflicted
+++ resolved
@@ -27,11 +27,8 @@
 }
 
 const AdminDashboard = () => {
-<<<<<<< HEAD
   const { profile, loading: authLoading } = useAuth();
-=======
   const { profile, isAdmin } = useAuth();
->>>>>>> 4b7f62d8
   const [stats, setStats] = useState<DashboardStats>({
     totalNGOs: 0,
     totalUsers: 0,
@@ -44,14 +41,11 @@
 
   useEffect(() => {
     const fetchAdminData = async () => {
-<<<<<<< HEAD
       if (!profile?.id || profile.role !== 'admin') {
         setLoading(false);
         return;
       }
-=======
       if (!profile?.id || !isAdmin) return;
->>>>>>> 4b7f62d8
 
       try {
         // Fetch NGO count
@@ -143,7 +137,6 @@
     }).format(amount);
   };
 
-<<<<<<< HEAD
   if (authLoading) {
     return (
       <div className="min-h-screen bg-gradient-subtle">
@@ -158,9 +151,7 @@
   }
 
   if (profile?.role !== 'admin') {
-=======
   if (!isAdmin) {
->>>>>>> 4b7f62d8
     return (
       <div className="min-h-screen bg-gradient-subtle">
         <Header />
